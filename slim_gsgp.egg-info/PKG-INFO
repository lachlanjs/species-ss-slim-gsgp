--- conflicted
+++ resolved
@@ -245,11 +245,7 @@
         return ms
 
 binarizer = modified_sigmoid(1)
-<<<<<<< HEAD
-fitness_function_options['binarized_rmse']Â =Â binarized_rmse(binarized)
-=======
 fitness_function_options['binarized_rmse'] = binarized_rmse(binarized)
->>>>>>> c7bec586
 
 
 # Defining the converter for the final tree
@@ -329,11 +325,7 @@
 @inproceedings{rosenfeld2025slimgsgp,
   author       = {Liah Rosenfeld and Davide Farinati and Diogo Rasteiro and Gloria Pietropolli and Karina Brotto Rebuli and Sara Silva and Leonardo Vanneschi},
   title        = {Slim\_gsgp: A Python Library for Non-Bloating GSGP},
-<<<<<<< HEAD
-  booktitle    = {Genetic and Evolutionary Computation Conference (GECCO â€™25)},
-=======
   booktitle    = {Genetic and Evolutionary Computation Conference (GECCO ’25)},
->>>>>>> c7bec586
   year         = {2025},
   month        = {July},
   day          = {14--18},
