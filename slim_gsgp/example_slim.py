--- conflicted
+++ resolved
@@ -20,21 +20,13 @@
 # OUT OF OR IN CONNECTION WITH THE SOFTWARE OR THE USE OR OTHER DEALINGS IN THE
 # SOFTWARE.
 from slim_gsgp.main_slim import slim  # import the slim_gsgp library
-<<<<<<< HEAD
-from slim_gsgp.datasets.data_loader import load_parkinson_updrs  # import the loader for the Parkinson's dataset
-=======
 from slim_gsgp.datasets.data_loader import load_bike_sharing  # import the loader for the dataset bike_sharing
->>>>>>> c3733780
 from slim_gsgp.evaluators.fitness_functions import rmse  # import the rmse fitness metric
 from slim_gsgp.utils.utils import train_test_split  # import the train-test split function
 import csv
 import os
 from datetime import datetime
 
-<<<<<<< HEAD
-# Load the Parkinson's Total UPDRS dataset
-X, y = load_parkinson_updrs(X_y=True)
-=======
 def save_results_to_file(dataset_name, training_rmse, validation_rmse, test_rmse, execution_type, filename="results_slim.csv"):
     """
     Save the results to a CSV file.
@@ -73,7 +65,6 @@
 
 # Load the bike_sharing dataset
 X, y = load_bike_sharing(X_y=True)
->>>>>>> c3733780
 
 # Split into train and test sets
 X_train, X_test, y_train, y_test = train_test_split(X, y, p_test=0.4)
@@ -89,18 +80,10 @@
 
 final_tree = slim(X_train=X_train, y_train=y_train,
                   X_test=X_val, y_test=y_val,
-<<<<<<< HEAD
-                  dataset_name='parkinson_total_UPDRS', slim_version='SLIM+SIG2', pop_size=100, n_iter=100,
-                  ms_lower=0, ms_upper=1, p_inflate=0.5, reconstruct=True,
-                  #tournament_type="pareto", 
-                  #multi_obj_attrs=["fitness", "nodes_count"],
-                  oms=False)
-=======
                   dataset_name='bike_sharing', slim_version='SLIM+SIG2', pop_size=100, n_iter=100,
                   ms_lower=0, ms_upper=1, p_inflate=0.5, reconstruct=True, 
                   # tournament_type="pareto", tournament_size=5, multi_obj_attrs=["fitness", "size"], 
                   oms=False, linear_scaling=True)  
->>>>>>> c3733780
 
 # Show the best individual structure at the last generation
 final_tree.print_tree_representation()
