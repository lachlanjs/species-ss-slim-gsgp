# MIT License
#
# Copyright (c) 2024 DALabNOVA
#
# Permission is hereby granted, free of charge, to any person obtaining a copy
# of this software and associated documentation files (the "Software"), to deal
# in the Software without restriction, including without limitation the rights
# to use, copy, modify, merge, publish, distribute, sublicense, and/or sell
# copies of the Software, and to permit persons to whom the Software is
# furnished to do so, subject to the following conditions:
#
# The above copyright notice and this permission notice shall be included in all
# copies or substantial portions of the Software.
#
# THE SOFTWARE IS PROVIDED "AS IS", WITHOUT WARRANTY OF ANY KIND, EXPRESS OR
# IMPLIED, INCLUDING BUT NOT LIMITED TO THE WARRANTIES OF MERCHANTABILITY,
# FITNESS FOR A PARTICULAR PURPOSE AND NONINFRINGEMENT. IN NO EVENT SHALL THE
# AUTHORS OR COPYRIGHT HOLDERS BE LIABLE FOR ANY CLAIM, DAMAGES OR OTHER
# LIABILITY, WHETHER IN AN ACTION OF CONTRACT, TORT OR OTHERWISE, ARISING FROM,
# OUT OF OR IN CONNECTION WITH THE SOFTWARE OR THE USE OR OTHER DEALINGS IN THE
# SOFTWARE.
"""
SLIM_GSGP Class for Evolutionary Computation using PyTorch.
"""

import random
import time

import numpy as np
import torch
from slim_gsgp.algorithms.GP.representations.tree import Tree as GP_Tree
from slim_gsgp.algorithms.GSGP.representations.tree import Tree
from slim_gsgp.algorithms.SLIM_GSGP.representations.individual import Individual
from slim_gsgp.algorithms.SLIM_GSGP.representations.population import Population
from slim_gsgp.utils.diversity import gsgp_pop_div_from_vectors
from slim_gsgp.utils.logger import logger
from slim_gsgp.utils.utils import verbose_reporter


class SLIM_GSGP:

    def __init__(
        self,
        pi_init,
        initializer,
        selector,
        inflate_mutator,
        deflate_mutator,
        ms,
        crossover,
        find_elit_func,
<<<<<<< HEAD
        early_stopping=False,
=======
        minimization=True, 
>>>>>>> 8f4503a5
        p_m=1,
        p_xo=0,
        p_inflate=0.3,
        p_deflate=0.7,
        pop_size=100,
        seed=0,
        operator="sum",
        copy_parent=True,
        two_trees=True,
        settings_dict=None,
    ):
        """
        Initialize the SLIM_GSGP algorithm with given parameters.

        Parameters
        ----------
        pi_init : dict
            Dictionary with all the parameters needed for candidate solutions initialization.
        initializer : Callable
            Function to initialize the population.
        selector : Callable
            Function to select individuals.
        inflate_mutator : Callable
            Function for inflate mutation.
        deflate_mutator : Callable
            Function for deflate mutation.
        ms : Callable
            Mutation step function.
        crossover : Callable
            Crossover function.
        find_elit_func : Callable
            Function to find elite individuals.
<<<<<<< HEAD
        early_stopping: boolean. Default is False
            Whether or not to apply early stopping
=======
        minimization : bool
            whether or not the objective is to minimize the fitness function
>>>>>>> 8f4503a5
        p_m : float
            Probability of mutation. Default is 1.
        p_xo : float
            Probability of crossover. Default is 0.
        p_inflate : float
            Probability of inflate mutation. Default is 0.3.
        p_deflate : float
            Probability of deflate mutation. Default is 0.7.
        pop_size : int
            Size of the population. Default is 100.
        seed : int
            Random seed for reproducibility. Default is 0.
        operator : {'sum', 'prod'}
            Operator to apply to the semantics, either "sum" or "prod". Default is "sum".
        copy_parent : bool
            Whether to copy the parent when mutation is not possible. Default is True.
        two_trees : bool
            Indicates if two trees are used. Default is True.
        settings_dict : dict
            Additional settings passed as a dictionary.

        """
        self.pi_init = pi_init
        self.selector = selector
<<<<<<< HEAD
        self.early_stopping = early_stopping
=======
        self.minimization = minimization
>>>>>>> 8f4503a5
        self.p_m = p_m
        self.p_inflate = p_inflate
        self.p_deflate = p_deflate
        self.crossover = crossover
        self.inflate_mutator = inflate_mutator
        self.deflate_mutator = deflate_mutator
        self.ms = ms
        self.p_xo = p_xo
        self.initializer = initializer
        self.pop_size = pop_size
        self.seed = seed
        self.operator = operator
        self.copy_parent = copy_parent
        self.two_trees = two_trees
        self.settings_dict = settings_dict
        self.find_elit_func = find_elit_func

        Tree.FUNCTIONS = pi_init["FUNCTIONS"]
        Tree.TERMINALS = pi_init["TERMINALS"]
        Tree.CONSTANTS = pi_init["CONSTANTS"]

        GP_Tree.FUNCTIONS = pi_init["FUNCTIONS"]
        GP_Tree.TERMINALS = pi_init["TERMINALS"]
        GP_Tree.CONSTANTS = pi_init["CONSTANTS"]

    def solve(
        self,
        X_train,
        X_test,
        y_train,
        y_test,
        curr_dataset,
        run_info,
        n_iter=20,
        elitism=True,
        es_coef=0.01,
        es_it=5,
        log=0,
        verbose=0,
        test_elite=False,
        log_path=None,
        ffunction=None,
        max_depth=17,
        n_elites=1,
        reconstruct=True,
        n_jobs=1):
        """
        Solve the optimization problem using SLIM_GSGP.

        Parameters
        ----------
        X_train : array-like
            Training input data.
        X_test : array-like
            Testing input data.
        y_train : array-like
            Training output data.
        y_test : array-like
            Testing output data.
        curr_dataset : str or int
            Identifier for the current dataset.
        run_info : dict
            Information about the current run.
        n_iter : int
            Number of iterations. Default is 20.
        elitism : bool
            Whether elitism is used during evolution. Default is True.
        es_thresh : float
            If the relative increase in performance in the last es_it iterations is less, stop
        es_it: int
            If not improvement past es_thresh in this number of iterations, will stop early
        log : int or str
            Logging level (e.g., 0 for no logging, 1 for basic, etc.). Default is 0.
        verbose : int
            Verbosity level for logging outputs. Default is 0.
        test_elite : bool
            Whether elite individuals should be tested. Default is False.
        log_path : str
            File path for saving log outputs. Default is None.
        ffunction : function
            Fitness function used to evaluate individuals. Default is None.
        max_depth : int
            Maximum depth for the trees. Default is 17.
        n_elites : int
            Number of elite individuals to retain during selection. Default is True.
        reconstruct : bool
            Indicates if reconstruction of the solution is needed. Default is True.
        n_jobs : int
            Maximum number of concurrently running jobs for joblib parallelization. Default is 1.        
        """

        if test_elite and (X_test is None or y_test is None):
            raise Exception('If test_elite is True you need to provide a test dataset')

        # setting the seeds
        torch.manual_seed(self.seed)
        np.random.seed(self.seed)
        random.seed(self.seed)

        # starting time count
        start = time.time()

        # creating the initial population
        population = Population(
            [
                Individual(
                    collection=[
                        Tree(
                            tree,
                            train_semantics=None,
                            test_semantics=None,
                            reconstruct=True,
                        )
                    ],
                    train_semantics=None,
                    test_semantics=None,
                    reconstruct=True,
                )
                for tree in self.initializer(**self.pi_init)
            ]
        )

        # calculating initial population semantics
        population.calculate_semantics(X_train)

        # evaluating the initial population
        population.evaluate(ffunction, y=y_train, operator=self.operator, n_jobs=n_jobs)

        end = time.time()

        # setting up the elite(s)
        self.elites, self.elite = self.find_elit_func(population, n_elites)

        # calculating the testing semantics and the elite's testing fitness if test_elite is true
        if test_elite:
            population.calculate_semantics(X_test, testing=True)
            self.elite.evaluate(
                ffunction, y=y_test, testing=True, operator=self.operator
            )

        # logging the results based on the log level
        if log != 0:
            if log == 2:
                gen_diversity = (
                    gsgp_pop_div_from_vectors(
                        torch.stack(
                            [
                                torch.sum(ind.train_semantics, dim=0)
                                for ind in population.population
                            ]
                        ),
                    )
                    if self.operator == "sum"
                    else gsgp_pop_div_from_vectors(
                        torch.stack(
                            [
                                torch.prod(ind.train_semantics, dim=0)
                                for ind in population.population
                            ]
                        )
                    )
                )
                add_info = [
                    self.elite.test_fitness,
                    self.elite.nodes_count,
                    float(gen_diversity),
                    np.std(population.fit),
                    log,
                ]

            elif log == 3:
                add_info = [
                    self.elite.test_fitness,
                    self.elite.nodes_count,
                    " ".join([str(ind.nodes_count) for ind in population.population]),
                    " ".join([str(f) for f in population.fit]),
                    log,
                ]

            elif log == 4:
                gen_diversity = (
                    gsgp_pop_div_from_vectors(
                        torch.stack(
                            [
                                torch.sum(ind.train_semantics, dim=0)
                                for ind in population.population
                            ]
                        ),
                    )
                    if self.operator == "sum"
                    else gsgp_pop_div_from_vectors(
                        torch.stack(
                            [
                                torch.prod(ind.train_semantics, dim=0)
                                for ind in population.population
                            ]
                        )
                    )
                )
                add_info = [
                    self.elite.test_fitness,
                    self.elite.nodes_count,
                    float(gen_diversity),
                    np.std(population.fit),
                    " ".join([str(ind.nodes_count) for ind in population.population]),
                    " ".join([str(f) for f in population.fit]),
                    log,
                ]

            else:

                add_info = [self.elite.test_fitness, self.elite.nodes_count, log]

            logger(
                log_path,
                0,
                self.elite.fitness,
                end - start,
                float(population.nodes_count),
                additional_infos=add_info,
                run_info=run_info,
                seed=self.seed,
            )

        # displaying the results on console if verbose level is more than 0
        if verbose != 0:
            verbose_reporter(
                curr_dataset,
                0,
                self.elite.fitness,
                self.elite.test_fitness,
                end - start,
                self.elite.nodes_count,
            )

        # used for early stopping
        best_fitness = 0.0
        best_it = 0
        
        # begining the evolution process
        for it in range(1, n_iter + 1, 1):
            # starting an empty offspring population
            offs_pop, start = [], time.time()

            # adding the elite to the offspring population, if applicable
            if elitism:
                offs_pop.extend(self.elites)

            # filling the offspring population
            while len(offs_pop) < self.pop_size:

                # choosing between crossover and mutation

                if random.random() < self.p_xo:

                    p1, p2 = self.selector(population), self.selector(population)
                    while p1 == p2:
                        # choosing parents
                        p1, p2 = self.selector(population), self.selector(population)
                    pass  # future work on slim_gsgp implementations should invent crossover
                else:
                    # so, mutation was selected. Now deflation or inflation is selected.
                    if random.random() < self.p_deflate:

                        # selecting the parent to deflate
                        p1 = self.selector(population)

                        # if the parent has only one block, it cannot be deflated
                        if p1.size == 1:
                            # if copy parent is set to true, the parent who cannot be deflated will be copied as the offspring
                            if self.copy_parent:
                                off1 = Individual(
                                    collection=p1.collection if reconstruct else None,
                                    train_semantics=p1.train_semantics,
                                    test_semantics=p1.test_semantics,
                                    reconstruct=reconstruct,
                                )
                                (
                                    off1.nodes_collection,
                                    off1.nodes_count,
                                    off1.depth_collection,
                                    off1.depth,
                                    off1.size,
                                ) = (
                                    p1.nodes_collection,
                                    p1.nodes_count,
                                    p1.depth_collection,
                                    p1.depth,
                                    p1.size,
                                )
                            else:
                                # if we choose to not copy the parent, we inflate it instead
                                ms_ = self.ms()
                                off1 = self.inflate_mutator(
                                    p1,
                                    ms_,
                                    X_train,
                                    max_depth=self.pi_init["init_depth"],
                                    p_c=self.pi_init["p_c"],
                                    X_test=X_test,
                                    reconstruct=reconstruct                                    
                                )

                        else:
                            # if the size of the parent is more than 1, normal deflation can occur
                            off1 = self.deflate_mutator(p1, reconstruct=reconstruct)

                    # inflation mutation was selected
                    else:

                        # selecting a parent to inflate
                        p1 = self.selector(population)

                        # determining the random mutation step
                        ms_ = self.ms()

                        # if the chosen parent is already at maximum depth and therefore cannot be inflated
                        if max_depth is not None and p1.depth == max_depth:
                            # if copy parent is set to true, the parent who cannot be inflated will be copied as the offspring
                            if self.copy_parent:
                                off1 = Individual(
                                    collection=p1.collection if reconstruct else None,
                                    train_semantics=p1.train_semantics,
                                    test_semantics=p1.test_semantics,
                                    reconstruct=reconstruct,
                                )
                                (
                                    off1.nodes_collection,
                                    off1.nodes_count,
                                    off1.depth_collection,
                                    off1.depth,
                                    off1.size,
                                ) = (
                                    p1.nodes_collection,
                                    p1.nodes_count,
                                    p1.depth_collection,
                                    p1.depth,
                                    p1.size,
                                )

                            # if copy parent is false, the parent is deflated instead of inflated
                            else:
                                off1 = self.deflate_mutator(p1, reconstruct=reconstruct)

                        # so the chosen individual can be normally inflated
                        else:
                            off1 = self.inflate_mutator(
                                p1,
                                ms_,
                                X_train,                                
                                max_depth=self.pi_init["init_depth"],
                                p_c=self.pi_init["p_c"],
                                X_test=X_test,
                                reconstruct=reconstruct,
                                y_train=y_train,
                                y_test=y_test
                            )

                        # if offspring resulting from inflation exceedes the max depth
                        if max_depth is not None and off1.depth > max_depth:
                            # if copy parent is set to true, the offspring is discarded and the parent is chosen instead
                            if self.copy_parent:
                                off1 = Individual(
                                    collection=p1.collection if reconstruct else None,
                                    train_semantics=p1.train_semantics,
                                    test_semantics=p1.test_semantics,
                                    reconstruct=reconstruct,
                                )
                                (
                                    off1.nodes_collection,
                                    off1.nodes_count,
                                    off1.depth_collection,
                                    off1.depth,
                                    off1.size,
                                ) = (
                                    p1.nodes_collection,
                                    p1.nodes_count,
                                    p1.depth_collection,
                                    p1.depth,
                                    p1.size,
                                )
                            else:
                                # otherwise, deflate the parent
                                off1 = self.deflate_mutator(p1, reconstruct=reconstruct)

                    # adding the new offspring to the offspring population
                    offs_pop.append(off1)

            # removing any excess individuals from the offspring population
            if len(offs_pop) > population.size:

                offs_pop = offs_pop[: population.size]

            # turning the offspring population into a Population
            offs_pop = Population(offs_pop)
            # calculating the offspring population semantics
            offs_pop.calculate_semantics(X_train)

            # evaluating the offspring population
            offs_pop.evaluate(ffunction, y=y_train, operator=self.operator, n_jobs=n_jobs)

            # replacing the current population with the offspring population P = P'
            population = offs_pop
            self.population = population

            end = time.time()

            # setting the new elite(s)
            self.elites, self.elite = self.find_elit_func(population, n_elites)

            # calculating the testing semantics and the elite's testing fitness if test_elite is true
            if test_elite or self.early_stopping:
                self.elite.calculate_semantics(X_test, testing=True)
                self.elite.evaluate(
                    ffunction, y=y_test, testing=True, operator=self.operator
                )

            # early stopping logic
            if self.early_stopping:
                if it == 1:
                    best_fitness = self.elite.test_fitness
                    best_it = it
                else:
                    imp_req = (1.0 + es_coef) * best_fitness # fitness required to prevent early stop
                    if self.elite.test_fitness > imp_req:
                        best_it = it
                        best_fitness = self.elite.test_fitness
                    else:
                        # early stopping?
                        if it - best_it >= es_it:
                            # NOTE this isn't the best
                            break


            # logging the results based on the log level
            if log != 0:

                if log == 2:
                    gen_diversity = (
                        gsgp_pop_div_from_vectors(
                            torch.stack(
                                [
                                    torch.sum(ind.train_semantics, dim=0)
                                    for ind in population.population
                                ]
                            ),
                        )
                        if self.operator == "sum"
                        else gsgp_pop_div_from_vectors(
                            torch.stack(
                                [
                                    torch.prod(ind.train_semantics, dim=0)
                                    for ind in population.population
                                ]
                            )
                        )
                    )
                    add_info = [
                        self.elite.test_fitness,
                        self.elite.nodes_count,
                        float(gen_diversity),
                        np.std(population.fit),
                        log,
                    ]

                elif log == 3:
                    add_info = [
                        self.elite.test_fitness,
                        self.elite.nodes_count,
                        " ".join(
                            [str(ind.nodes_count) for ind in population.population]
                        ),
                        " ".join([str(f) for f in population.fit]),
                        log,
                    ]

                elif log == 4:
                    gen_diversity = (
                        gsgp_pop_div_from_vectors(
                            torch.stack(
                                [
                                    torch.sum(ind.train_semantics, dim=0)
                                    for ind in population.population
                                ]
                            ),
                        )
                        if self.operator == "sum"
                        else gsgp_pop_div_from_vectors(
                            torch.stack(
                                [
                                    torch.prod(ind.train_semantics, dim=0)
                                    for ind in population.population
                                ]
                            )
                        )
                    )
                    add_info = [
                        self.elite.test_fitness,
                        self.elite.nodes_count,
                        float(gen_diversity),
                        np.std(population.fit),
                        " ".join(
                            [str(ind.nodes_count) for ind in population.population]
                        ),
                        " ".join([str(f) for f in population.fit]),
                        log,
                    ]

                else:
                    add_info = [self.elite.test_fitness, self.elite.nodes_count, log]

                logger(
                    log_path,
                    it,
                    self.elite.fitness,
                    end - start,
                    float(population.nodes_count),
                    additional_infos=add_info,
                    run_info=run_info,
                    seed=self.seed,
                )

            # TODO: put a check for whether early stopping was enforced here?
            

            # displaying the results on console if verbose level is more than 0
            if verbose != 0:
                verbose_reporter(
                    run_info[-1],
                    it,
                    self.elite.fitness,
                    self.elite.test_fitness,
                    end - start,
                    self.elite.nodes_count,
                )<|MERGE_RESOLUTION|>--- conflicted
+++ resolved
@@ -49,11 +49,8 @@
         ms,
         crossover,
         find_elit_func,
-<<<<<<< HEAD
+        minimization=True, 
         early_stopping=False,
-=======
-        minimization=True, 
->>>>>>> 8f4503a5
         p_m=1,
         p_xo=0,
         p_inflate=0.3,
@@ -86,13 +83,10 @@
             Crossover function.
         find_elit_func : Callable
             Function to find elite individuals.
-<<<<<<< HEAD
+        minimization : bool
+            whether or not the objective is to minimize the fitness function
         early_stopping: boolean. Default is False
             Whether or not to apply early stopping
-=======
-        minimization : bool
-            whether or not the objective is to minimize the fitness function
->>>>>>> 8f4503a5
         p_m : float
             Probability of mutation. Default is 1.
         p_xo : float
@@ -117,11 +111,8 @@
         """
         self.pi_init = pi_init
         self.selector = selector
-<<<<<<< HEAD
+        self.minimization = minimization
         self.early_stopping = early_stopping
-=======
-        self.minimization = minimization
->>>>>>> 8f4503a5
         self.p_m = p_m
         self.p_inflate = p_inflate
         self.p_deflate = p_deflate
