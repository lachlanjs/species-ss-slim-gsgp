# MIT License
#
# Copyright (c) 2024 DALabNOVA
#
# Permission is hereby granted, free of charge, to any person obtaining a copy
# of this software and associated documentation files (the "Software"), to deal
# in the Software without restriction, including without limitation the rights
# to use, copy, modify, merge, publish, distribute, sublicense, and/or sell
# copies of the Software, and to permit persons to whom the Software is
# furnished to do so, subject to the following conditions:
#
# The above copyright notice and this permission notice shall be included in all
# copies or substantial portions of the Software.
#
# THE SOFTWARE IS PROVIDED "AS IS", WITHOUT WARRANTY OF ANY KIND, EXPRESS OR
# IMPLIED, INCLUDING BUT NOT LIMITED TO THE WARRANTIES OF MERCHANTABILITY,
# FITNESS FOR A PARTICULAR PURPOSE AND NONINFRINGEMENT. IN NO EVENT SHALL THE
# AUTHORS OR COPYRIGHT HOLDERS BE LIABLE FOR ANY CLAIM, DAMAGES OR OTHER
# LIABILITY, WHETHER IN AN ACTION OF CONTRACT, TORT OR OTHERWISE, ARISING FROM,
# OUT OF OR IN CONNECTION WITH THE SOFTWARE OR THE USE OR OTHER DEALINGS IN THE
# SOFTWARE.
"""
SLIM_GSGP with Linear Scaling Class for Evolutionary Computation using PyTorch.
"""

import random
import sys
import time

import numpy as np
import torch
from slim_gsgp.algorithms.GP.representations.tree import Tree as GP_Tree
from slim_gsgp.algorithms.GSGP.representations.tree import Tree
from slim_gsgp.algorithms.SLIM_GSGP.representations.individual_linear_scaling import IndividualLinearScaling
from slim_gsgp.algorithms.SLIM_GSGP.representations.population import Population
from slim_gsgp.algorithms.SLIM_GSGP.slim_gsgp import SLIM_GSGP
from slim_gsgp.utils.diversity import gsgp_pop_div_from_vectors
from slim_gsgp.utils.logger import logger
from slim_gsgp.utils.utils import verbose_reporter


class SLIM_GSGP_LinearScaling(SLIM_GSGP):
    """
    SLIM_GSGP with Linear Scaling support.
    Extends the base SLIM_GSGP class to use IndividualLinearScaling instead of Individual.
    """

    def __init__(self, *args, **kwargs):
        """
        Initialize SLIM_GSGP_LinearScaling.
        Filters out linear scaling specific parameters before calling parent constructor.
        """
        # Remove linear scaling specific parameters that aren't accepted by parent class
        filtered_kwargs = {k: v for k, v in kwargs.items() if k not in ['use_linear_scaling', 'linear_scaling']}
        super().__init__(*args, **filtered_kwargs)

    def solve(
        self,
        X_train,
        X_test,
        y_train,
        y_test,
        curr_dataset,
        run_info,
        n_iter=20,
        elitism=True,
        log=0,
        verbose=0,
        test_elite=False,
        log_path=None,
        ffunction=None,
        max_depth=17,
        n_elites=1,
        reconstruct=True,
        n_jobs=1,
        **kwargs):
        """
        Solve the optimization problem using SLIM_GSGP with Linear Scaling.

        Parameters
        ----------
        X_train : array-like
            Training input data.
        X_test : array-like
            Testing input data.
        y_train : array-like
            Training output data.
        y_test : array-like
            Testing output data.
        curr_dataset : str or int
            Identifier for the current dataset.
        run_info : dict
            Information about the current run.
        n_iter : int
            Number of iterations. Default is 20.
        elitism : bool
            Whether elitism is used during evolution. Default is True.
        log : int or str
            Logging level (e.g., 0 for no logging, 1 for basic, etc.). Default is 0.
        verbose : int
            Verbosity level for logging outputs. Default is 0.
        test_elite : bool
            Whether elite individuals should be tested. Default is False.
        log_path : str
            File path for saving log outputs. Default is None.
        ffunction : function
            Fitness function used to evaluate individuals. Default is None.
        max_depth : int
            Maximum depth for the trees. Default is 17.
        n_elites : int
            Number of elite individuals to retain during selection. Default is True.
        reconstruct : bool
            Indicates if reconstruction of the solution is needed. Default is True.
        n_jobs : int
            Maximum number of concurrently running jobs for joblib parallelization. Default is 1.
        **kwargs : dict
            Additional keyword arguments (linear_scaling parameter will be ignored)

        """
        
        # Filter out linear scaling specific parameters that aren't used in this method
        # This allows the method to accept 'linear_scaling' parameter without errors
        kwargs.pop('linear_scaling', None)

        if test_elite and (X_test is None or y_test is None):
            raise Exception('If test_elite is True you need to provide a test dataset')

        # setting the seeds
        torch.manual_seed(self.seed)
        np.random.seed(self.seed)
        random.seed(self.seed)

        # starting time count
        start = time.time()

        # creating the initial population with IndividualLinearScaling
        population = Population(
            [
                IndividualLinearScaling(
                    collection=[
                        Tree(
                            tree,
                            train_semantics=None,
                            test_semantics=None,
                            reconstruct=True,
                        )
                    ],
                    train_semantics=None,
                    test_semantics=None,
                    reconstruct=True,
                )
                for tree in self.initializer(**self.pi_init)
            ]
        )

        # calculating initial population semantics
        population.calculate_semantics(X_train)

        # evaluating the initial population (with raw outputs)
        population.evaluate(ffunction, y=y_train, operator=self.operator, n_jobs=n_jobs)

<<<<<<< HEAD
=======
        
        

>>>>>>> c3733780
        # Calculate linear scaling for the initial population
        for individual in population.population:
            individual.calculate_linear_scaling(y_train)

        # Re-evaluate population with linear scaling applied
        for individual in population.population:
            # Apply linear scaling to predictions
            raw_prediction = torch.sum(individual.train_semantics, dim=0) if len(individual.train_semantics.shape) > 1 else individual.train_semantics
            scaled_prediction = individual.scaling_a + raw_prediction * individual.scaling_b
            # Recalculate fitness with scaled predictions
            individual.fitness = float(ffunction(y_train, scaled_prediction))

        # Update population fitness array after re-evaluation
        population.fit = [individual.fitness for individual in population.population]

        end = time.time()

        # setting up the elite(s)
        self.elites, self.elite = self.find_elit_func(population, n_elites)

        # calculating the testing semantics and the elite's testing fitness if test_elite is true
        if test_elite:
            population.calculate_semantics(X_test, testing=True)
            self.elite.evaluate(
                ffunction, y=y_test, testing=True, operator=self.operator
            )

        # logging the results based on the log level
        if log != 0:
            if log == 2:
                gen_diversity = (
                    gsgp_pop_div_from_vectors(
                        torch.stack(
                            [
                                torch.sum(ind.train_semantics, dim=0)
                                for ind in population.population
                            ]
                        ),
                    )
                    if self.operator == "sum"
                    else gsgp_pop_div_from_vectors(
                        torch.stack(
                            [
                                torch.prod(ind.train_semantics, dim=0)
                                for ind in population.population
                            ]
                        )
                    )
                )
                add_info = [
                    self.elite.test_fitness,
                    self.elite.nodes_count,
                    float(gen_diversity),
                    np.std(population.fit),
                    log,
                ]

            elif log == 3:
                add_info = [
                    self.elite.test_fitness,
                    self.elite.nodes_count,
                    " ".join([str(ind.nodes_count) for ind in population.population]),
                    " ".join([str(f) for f in population.fit]),
                    log,
                ]

            elif log == 4:
                gen_diversity = (
                    gsgp_pop_div_from_vectors(
                        torch.stack(
                            [
                                torch.sum(ind.train_semantics, dim=0)
                                for ind in population.population
                            ]
                        ),
                    )
                    if self.operator == "sum"
                    else gsgp_pop_div_from_vectors(
                        torch.stack(
                            [
                                torch.prod(ind.train_semantics, dim=0)
                                for ind in population.population
                            ]
                        )
                    )
                )
                add_info = [
                    self.elite.test_fitness,
                    self.elite.nodes_count,
                    float(gen_diversity),
                    np.std(population.fit),
                    " ".join([str(ind.nodes_count) for ind in population.population]),
                    " ".join([str(f) for f in population.fit]),
                    log,
                ]

            else:

                add_info = [self.elite.test_fitness, self.elite.nodes_count, log]

            logger(
                log_path,
                0,
                self.elite.fitness,
                end - start,
                float(population.nodes_count),
                additional_infos=add_info,
                run_info=run_info,
                seed=self.seed,
            )

        # displaying the results on console if verbose level is more than 0
        if verbose != 0:
            verbose_reporter(
                curr_dataset,
                0,
                self.elite.fitness,
                self.elite.test_fitness,
                end - start,
                self.elite.nodes_count,
            )

        # beginning the evolution process
        for it in range(1, n_iter + 1, 1):
            # starting an empty offspring population
            offs_pop, start = [], time.time()

            # adding the elite to the offspring population, if applicable
            if elitism:
                # Ensure elites are IndividualLinearScaling instances
                elite_copies = []
                for elite in self.elites:
                    if isinstance(elite, IndividualLinearScaling):
                        elite_copies.append(elite)
                    else:
                        # Convert elite to IndividualLinearScaling (shouldn't happen but just in case)
                        elite_ls = IndividualLinearScaling(
                            collection=elite.collection,
                            train_semantics=elite.train_semantics,
                            test_semantics=elite.test_semantics,
                            reconstruct=reconstruct
                        )
                        # Copy all attributes
                        for attr in ['nodes_collection', 'nodes_count', 'depth_collection', 'depth', 'size', 'fitness']:
                            if hasattr(elite, attr):
                                setattr(elite_ls, attr, getattr(elite, attr))
                        elite_copies.append(elite_ls)
                offs_pop.extend(elite_copies)

            # filling the offspring population
            while len(offs_pop) < self.pop_size:

                # choosing between crossover and mutation
                if random.random() > self.p_m:

                    # performing crossover
                    p1, p2 = self.selector(population, 2)
                    
                    # Note: For linear scaling, we typically don't use crossover
                    # but if we do, we need to handle it properly with IndividualLinearScaling
                    offspring = self.crossover(p1, p2, ms_lower=0, ms_upper=1, operator=self.operator,
                                               reconstruct=reconstruct)
                    
                    if isinstance(offspring, IndividualLinearScaling):
                        # Inherit linear scaling parameters from p1 (first parent)
                        offspring.scaling_a = p1.scaling_a
                        offspring.scaling_b = p1.scaling_b
                        offspring.use_linear_scaling = p1.use_linear_scaling
                        offs_pop.append(offspring)
                    else:
                        # Convert to IndividualLinearScaling and inherit scaling parameters
                        offspring_ls = IndividualLinearScaling(
                            collection=offspring.collection,
                            train_semantics=offspring.train_semantics,
                            test_semantics=offspring.test_semantics,
                            reconstruct=reconstruct
                        )
                        # Inherit linear scaling parameters from p1
                        offspring_ls.scaling_a = p1.scaling_a
                        offspring_ls.scaling_b = p1.scaling_b
                        offspring_ls.use_linear_scaling = p1.use_linear_scaling
                        offs_pop.append(offspring_ls)

                else:
                    # performing mutation
                    p = self.selector(population)

                    if random.random() < self.p_inflate:
                        # if the chosen parent is already at maximum depth and therefore cannot be inflated
                        if max_depth is not None and p.depth == max_depth:
                            # if copy parent is set to true, the parent who cannot be inflated will be copied as the offspring
                            if self.copy_parent:
                                offspring = IndividualLinearScaling(
                                    collection=p.collection if reconstruct else None,
                                    train_semantics=p.train_semantics,
                                    test_semantics=p.test_semantics,
                                    reconstruct=reconstruct,
                                )
                                (
                                    offspring.nodes_collection,
                                    offspring.nodes_count,
                                    offspring.depth_collection,
                                    offspring.depth,
                                    offspring.size,
                                ) = (
                                    p.nodes_collection,
                                    p.nodes_count,
                                    p.depth_collection,
                                    p.depth,
                                    p.size,
                                )
                                # Inherit linear scaling parameters from parent
                                offspring.scaling_a = p.scaling_a
                                offspring.scaling_b = p.scaling_b
                                offspring.use_linear_scaling = p.use_linear_scaling
                            # if copy parent is false, the parent is deflated instead of inflated
                            else:
                                offspring = self.deflate_mutator(p, reconstruct=reconstruct)
                        # so the chosen individual can be normally inflated
                        else:
                            ms_ = self.ms()
                            offspring = self.inflate_mutator(
                                p, ms_, X_train, 
                                max_depth=self.pi_init["init_depth"],
                                p_c=self.pi_init["p_c"],
                                X_test=X_test,
                                reconstruct=reconstruct,
                                y_train=y_train,
                                y_test=y_test
                            )
                            
                            # if offspring resulting from inflation exceedes the max depth
                            if max_depth is not None and offspring.depth > max_depth:
                                # if copy parent is set to true, the offspring is discarded and the parent is chosen instead
                                if self.copy_parent:
                                    offspring = IndividualLinearScaling(
                                        collection=p.collection if reconstruct else None,
                                        train_semantics=p.train_semantics,
                                        test_semantics=p.test_semantics,
                                        reconstruct=reconstruct,
                                    )
                                    (
                                        offspring.nodes_collection,
                                        offspring.nodes_count,
                                        offspring.depth_collection,
                                        offspring.depth,
                                        offspring.size,
                                    ) = (
                                        p.nodes_collection,
                                        p.nodes_count,
                                        p.depth_collection,
                                        p.depth,
                                        p.size,
                                    )
                                    # Inherit linear scaling parameters from parent
                                    offspring.scaling_a = p.scaling_a
                                    offspring.scaling_b = p.scaling_b
                                    offspring.use_linear_scaling = p.use_linear_scaling
                                else:
                                    # otherwise, deflate the parent
                                    offspring = self.deflate_mutator(p, reconstruct=reconstruct)
                    else:
                        # deflation mutation was selected
                        # Check if parent has only one block before deflation
                        if p.size == 1:
                            # if copy parent is set to true, the parent who cannot be deflated will be copied as the offspring
                            if self.copy_parent:
                                offspring = IndividualLinearScaling(
                                    collection=p.collection if reconstruct else None,
                                    train_semantics=p.train_semantics,
                                    test_semantics=p.test_semantics,
                                    reconstruct=reconstruct
                                )
                                (
                                    offspring.nodes_collection,
                                    offspring.nodes_count,
                                    offspring.depth_collection,
                                    offspring.depth,
                                    offspring.size,
                                ) = (
                                    p.nodes_collection,
                                    p.nodes_count,
                                    p.depth_collection,
                                    p.depth,
                                    p.size,
                                )
                                # Inherit linear scaling parameters from parent
                                offspring.scaling_a = p.scaling_a
                                offspring.scaling_b = p.scaling_b
                                offspring.use_linear_scaling = p.use_linear_scaling
                            else:
                                # if we choose to not copy the parent, we inflate it instead
                                # if the chosen parent is already at maximum depth and therefore cannot be inflated
                                if max_depth is not None and p.depth == max_depth:
                                    # if copy parent is set to true, the parent who cannot be inflated will be copied as the offspring
                                    if self.copy_parent:
                                        offspring = IndividualLinearScaling(
                                            collection=p.collection if reconstruct else None,
                                            train_semantics=p.train_semantics,
                                            test_semantics=p.test_semantics,
                                            reconstruct=reconstruct,
                                        )
                                        (
                                            offspring.nodes_collection,
                                            offspring.nodes_count,
                                            offspring.depth_collection,
                                            offspring.depth,
                                            offspring.size,
                                        ) = (
                                            p.nodes_collection,
                                            p.nodes_count,
                                            p.depth_collection,
                                            p.depth,
                                            p.size,
                                        )
                                        # Inherit linear scaling parameters from parent
                                        offspring.scaling_a = p.scaling_a
                                        offspring.scaling_b = p.scaling_b
                                        offspring.use_linear_scaling = p.use_linear_scaling
                                    # if copy parent is false, the parent is deflated instead of inflated
                                    else:
                                        offspring = self.deflate_mutator(p, reconstruct=reconstruct)
                                # so the chosen individual can be normally inflated
                                else:
                                    ms_ = self.ms()
                                    offspring = self.inflate_mutator(
                                        p, ms_, X_train,
                                        max_depth=self.pi_init["init_depth"],
                                        p_c=self.pi_init["p_c"],
                                        X_test=X_test,
                                        reconstruct=reconstruct,
                                        y_train=y_train,
                                        y_test=y_test
                                    )
                                    
                                    # if offspring resulting from inflation exceedes the max depth
                                    if max_depth is not None and offspring.depth > max_depth:
                                        # if copy parent is set to true, the offspring is discarded and the parent is chosen instead
                                        if self.copy_parent:
                                            offspring = IndividualLinearScaling(
                                                collection=p.collection if reconstruct else None,
                                                train_semantics=p.train_semantics,
                                                test_semantics=p.test_semantics,
                                                reconstruct=reconstruct,
                                            )
                                            (
                                                offspring.nodes_collection,
                                                offspring.nodes_count,
                                                offspring.depth_collection,
                                                offspring.depth,
                                                offspring.size,
                                            ) = (
                                                p.nodes_collection,
                                                p.nodes_count,
                                                p.depth_collection,
                                                p.depth,
                                                p.size,
                                            )
                                            # Inherit linear scaling parameters from parent
                                            offspring.scaling_a = p.scaling_a
                                            offspring.scaling_b = p.scaling_b
                                            offspring.use_linear_scaling = p.use_linear_scaling
                                        else:
                                            # otherwise, deflate the parent
                                            offspring = self.deflate_mutator(p, reconstruct=reconstruct)
                        else:
                            # if the size of the parent is more than 1, normal deflation can occur
                            offspring = self.deflate_mutator(p, reconstruct=reconstruct)

                    # Ensure offspring is IndividualLinearScaling and inherit scaling parameters
                    if not isinstance(offspring, IndividualLinearScaling):
                        offspring_ls = IndividualLinearScaling(
                            collection=offspring.collection,
                            train_semantics=offspring.train_semantics,
                            test_semantics=offspring.test_semantics,
                            reconstruct=reconstruct
                        )
                        # Copy all attributes from the original offspring
                        for attr in ['nodes_collection', 'nodes_count', 'depth_collection', 'depth', 'size']:
                            if hasattr(offspring, attr):
                                setattr(offspring_ls, attr, getattr(offspring, attr))
                        
                        # Inherit linear scaling parameters from parent
                        offspring_ls.scaling_a = p.scaling_a
                        offspring_ls.scaling_b = p.scaling_b
                        offspring_ls.use_linear_scaling = p.use_linear_scaling
                        offspring = offspring_ls
                    else:
                        # Already IndividualLinearScaling, ensure it has scaling parameters
                        if not hasattr(offspring, 'scaling_a') or offspring.scaling_a is None:
                            offspring.scaling_a = p.scaling_a
                            offspring.scaling_b = p.scaling_b
                            offspring.use_linear_scaling = p.use_linear_scaling

                    offs_pop.append(offspring)

            # Calculate semantics and evaluate offspring
            offs_pop_obj = Population(offs_pop)
            offs_pop_obj.calculate_semantics(X_train)
            offs_pop_obj.evaluate(ffunction, y=y_train, operator=self.operator, n_jobs=n_jobs)

            # Note: Linear scaling parameters are inherited from parents, no need to recalculate
            # But we need to re-evaluate fitness with linear scaling applied
            for individual in offs_pop_obj.population:
                if individual.use_linear_scaling:
                    # Apply linear scaling to predictions
                    raw_prediction = torch.sum(individual.train_semantics, dim=0) if len(individual.train_semantics.shape) > 1 else individual.train_semantics
                    scaled_prediction = individual.scaling_a + raw_prediction * individual.scaling_b
                    # Recalculate fitness with scaled predictions
                    individual.fitness = float(ffunction(y_train, scaled_prediction))

            # Update population fitness array after re-evaluation
            offs_pop_obj.fit = [individual.fitness for individual in offs_pop_obj.population]

            end = time.time()

            # setting up the elite(s)
            self.elites, self.elite = self.find_elit_func(offs_pop_obj, n_elites)

            # evaluating the elite on the test set if test_elite is true
            if test_elite:
                offs_pop_obj.calculate_semantics(X_test, testing=True)
                self.elite.evaluate(
                    ffunction, y=y_test, testing=True, operator=self.operator
                )

            # updating the population
            population = offs_pop_obj

            # logging the results based on the log level
            if log != 0:
                if log == 2:
                    gen_diversity = (
                        gsgp_pop_div_from_vectors(
                            torch.stack(
                                [
                                    torch.sum(ind.train_semantics, dim=0)
                                    for ind in population.population
                                ]
                            ),
                        )
                        if self.operator == "sum"
                        else gsgp_pop_div_from_vectors(
                            torch.stack(
                                [
                                    torch.prod(ind.train_semantics, dim=0)
                                    for ind in population.population
                                ]
                            )
                        )
                    )
                    add_info = [
                        self.elite.test_fitness,
                        self.elite.nodes_count,
                        float(gen_diversity),
                        np.std(population.fit),
                        log,
                    ]

                elif log == 3:
                    add_info = [
                        self.elite.test_fitness,
                        self.elite.nodes_count,
                        " ".join([str(ind.nodes_count) for ind in population.population]),
                        " ".join([str(f) for f in population.fit]),
                        log,
                    ]

                elif log == 4:
                    gen_diversity = (
                        gsgp_pop_div_from_vectors(
                            torch.stack(
                                [
                                    torch.sum(ind.train_semantics, dim=0)
                                    for ind in population.population
                                ]
                            ),
                        )
                        if self.operator == "sum"
                        else gsgp_pop_div_from_vectors(
                            torch.stack(
                                [
                                    torch.prod(ind.train_semantics, dim=0)
                                    for ind in population.population
                                ]
                            )
                        )
                    )
                    add_info = [
                        self.elite.test_fitness,
                        self.elite.nodes_count,
                        float(gen_diversity),
                        np.std(population.fit),
                        " ".join([str(ind.nodes_count) for ind in population.population]),
                        " ".join([str(f) for f in population.fit]),
                        log,
                    ]

                else:

                    add_info = [self.elite.test_fitness, self.elite.nodes_count, log]

                logger(
                    log_path,
                    it,
                    self.elite.fitness,
                    end - start,
                    float(population.nodes_count),
                    additional_infos=add_info,
                    run_info=run_info,
                    seed=self.seed,
                )

            # displaying the results on console if verbose level is more than 0
            if verbose != 0:
                verbose_reporter(
                    curr_dataset,
                    it,
                    self.elite.fitness,
                    self.elite.test_fitness,
                    end - start,
                    self.elite.nodes_count,
                )<|MERGE_RESOLUTION|>--- conflicted
+++ resolved
@@ -159,12 +159,9 @@
         # evaluating the initial population (with raw outputs)
         population.evaluate(ffunction, y=y_train, operator=self.operator, n_jobs=n_jobs)
 
-<<<<<<< HEAD
-=======
         
         
 
->>>>>>> c3733780
         # Calculate linear scaling for the initial population
         for individual in population.population:
             individual.calculate_linear_scaling(y_train)
